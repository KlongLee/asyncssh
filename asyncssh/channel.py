# Copyright (c) 2013-2014 by Ron Frederick <ronf@timeheart.net>.
# All rights reserved.
#
# This program and the accompanying materials are made available under
# the terms of the Eclipse Public License v1.0 which accompanies this
# distribution and is available at:
#
#     http://www.eclipse.org/legal/epl-v10.html
#
# Contributors:
#     Ron Frederick - initial implementation, API, and documentation
#     Michael Keller - fix of race condition in _create_session

"""SSH channel and session handlers"""

import asyncio

from .constants import *
from .logging import *
from .misc import *
from .packet import *


_EOF = object()


class SSHChannel(SSHPacketHandler):
    """Parent class for SSH channels"""

    _read_datatypes = set()
    _write_datatypes = set()

    def __init__(self, conn, loop, encoding, window, max_pktsize):
        """Initialize an SSH channel

           If encoding is set, data sent and received will be in the form
           of strings, converted on the wire to bytes using the specified
           encoding. If encoding is None, data sent and received must be
           provided as bytes.

           Window specifies the initial receive window size.

           Max_pktsize specifies the maximum length of a single data packet.

        """

        self._conn = conn
        self._loop = loop
        self._session = None
        self._encoding = encoding
        self._extra = { 'connection': conn }

        self._send_state = 'closed'
        self._send_chan = None
        self._send_window = None
        self._send_pktsize = None
        self._send_paused = False
        self._send_buf = []
        self._send_buf_len = 0

        self._recv_state = 'closed'
        self._recv_chan = conn._get_recv_chan()
        self._init_recv_window = window
        self._recv_window = window
        self._recv_pktsize = max_pktsize
        self._recv_paused = True
        self._recv_buf = []

        self._open_waiter = None
        self._request_waiters = []
        self._close_waiters = []

        self.set_write_buffer_limits()

        conn._channels[self._recv_chan] = self

    def _cleanup(self, exc=None):
        if self._open_waiter:
            self._open_waiter.set_exception(
                    ChannelOpenError(OPEN_CONNECT_FAILED,
                                     'SSH connection closed'))
            self._open_waiter = None

        if self._request_waiters:
            for waiter in self._request_waiters:
                waiter.set_exception(exc)

            self._request_waiters = []

        if self._close_waiters:
            for waiter in self._close_waiters:
                waiter.set_result(None)

            self._close_waiters = []

        if self._session:
            self._session.connection_lost(exc)
            self._session = None

        if self._conn:
            if self._recv_chan:
                del self._conn._channels[self._recv_chan]
                self._recv_chan = None

            self._conn = None

        self._send_state = 'closed'
        self._recv_state = 'closed'

    def _pause_resume_writing(self):
        if self._send_paused:
            if self._send_buf_len <= self._send_low_water:
                self._send_paused = False
                self._session.resume_writing()
        else:
            if self._send_buf_len > self._send_high_water:
                self._send_paused = True
                self._session.pause_writing()

    def _flush_send_buf(self):
        while self._send_buf and self._send_window:
            pktsize = min(self._send_window, self._send_pktsize)
            buf, datatype = self._send_buf[0]

            if len(buf) > pktsize:
                data = buf[:pktsize]
                del buf[:pktsize]
            else:
                data = buf
                del self._send_buf[0]

            self._send_buf_len -= len(data)
            self._send_window -= len(data)

            if datatype is None:
                self._send_packet(MSG_CHANNEL_DATA, String(data))
            else:
                self._send_packet(MSG_CHANNEL_EXTENDED_DATA,
                                  UInt32(datatype), String(data))

        self._pause_resume_writing()

        if not self._send_buf:
            if self._send_state == 'eof_pending':
                self._send_packet(MSG_CHANNEL_EOF)
                self._send_state = 'eof_sent'
            elif self._send_state == 'close_pending':
                self._send_packet(MSG_CHANNEL_CLOSE)
                self._send_state = 'close_sent'

    def _deliver_data(self, data, datatype):
        if data == _EOF:
            if not self._session.eof_received():
                self.close()
        else:
            self._recv_window -= len(data)

            if self._recv_window < self._init_recv_window / 2:
                self._send_packet(MSG_CHANNEL_WINDOW_ADJUST,
                                  UInt32(self._init_recv_window -
                                         self._recv_window))
                self._recv_window = self._init_recv_window

            if self._encoding:
                try:
                    data = data.decode(self._encoding)
                except UnicodeDecodeError:
                    raise DisconnectError(DISC_PROTOCOL_ERROR,
                                          'Unicode decode error') from None

            self._session.data_received(data, datatype)

    def _accept_data(self, data, datatype=None):
        if not data:
            return

        if self._send_state in {'close_pending', 'close_sent', 'closed'}:
            return

        if data != _EOF and len(data) > self._recv_window:
            raise DisconnectError(DISC_PROTOCOL_ERROR, 'Window exceeded')

        if self._recv_paused:
            self._recv_buf.append((data, datatype))
        else:
            self._deliver_data(data, datatype)

    def _process_connection_close(self, exc):
        """Process the SSH connection closing"""

        self._cleanup(exc)

    def _process_open(self, send_chan, send_window, send_pktsize, session):
        """Process a channel open request"""

        if self._recv_state != 'closed':
            raise DisconnectError(DISC_PROTOCOL_ERROR, 'Channel already open')

        self._send_state = 'open_received'
        self._send_chan = send_chan
        self._send_window = send_window
        self._send_pktsize = send_pktsize

        asyncio.async(self._finish_open_request(session), loop=self._loop)

    @asyncio.coroutine
    def _finish_open_request(self, session):
        """Finish processing a channel open request"""

        try:
            if asyncio.iscoroutine(session):
                session = yield from session

            self._session = session

            self._conn._send_channel_open_confirmation(self._send_chan,
                                                       self._recv_chan,
                                                       self._recv_window,
                                                       self._recv_pktsize)

            self._send_state = 'open'
            self._recv_state = 'open'

            self._session.connection_made(self)
        except ChannelOpenError as exc:
            self._conn._send_channel_open_failure(self._send_chan, exc.code,
                                                  exc.reason, exc.lang)
            self._loop.call_soon(self._cleanup)

    def _process_open_confirmation(self, send_chan, send_window, send_pktsize,
                                   packet):
        """Process a channel open confirmation"""

        if not self._open_waiter:
            raise DisconnectError(DISC_PROTOCOL_ERROR,
                                  'Channel not being opened')

        self._send_chan = send_chan
        self._send_window = send_window
        self._send_pktsize = send_pktsize

        self._send_state = 'open'
        self._recv_state = 'open'

        self._open_waiter.set_result(packet)
        self._open_waiter = None

    def _process_open_failure(self, code, reason, lang):
        """Process a channel open failure"""

        if not self._open_waiter:
            raise DisconnectError(DISC_PROTOCOL_ERROR,
                                  'Channel not being opened')

        self._open_waiter.set_exception(ChannelOpenError(code, reason, lang))
        self._open_waiter = None
        self._loop.call_soon(self._cleanup)

    def _process_window_adjust(self, pkttype, packet):
        if self._recv_state not in {'open', 'eof_received'}:
            raise DisconnectError(DISC_PROTOCOL_ERROR, 'Channel not open')

        adjust = packet.get_uint32()
        packet.check_end()

        self._send_window += adjust
        self._flush_send_buf()

    def _process_data(self, pkttype, packet):
        if self._recv_state != 'open':
            raise DisconnectError(DISC_PROTOCOL_ERROR,
                                  'Channel not open for sending')

        data = packet.get_string()
        packet.check_end()

        self._accept_data(data)

    def _process_extended_data(self, pkttype, packet):
        if self._recv_state != 'open':
            raise DisconnectError(DISC_PROTOCOL_ERROR,
                                  'Channel not open for sending')

        datatype = packet.get_uint32()
        data = packet.get_string()
        packet.check_end()

        if datatype not in self._read_datatypes:
            raise DisconnectError(DISC_PROTOCOL_ERROR,
                                  'Invalid extended data type')

        self._accept_data(data, datatype)

    def _process_eof(self, pkttype, packet):
        if self._recv_state != 'open':
            raise DisconnectError(DISC_PROTOCOL_ERROR,
                                  'Channel not open for sending')

        packet.check_end()

        self._recv_state = 'eof_received'
        self._accept_data(_EOF)

    def _process_close(self, pkttype, packet):
        if self._recv_state not in {'open', 'eof_received'}:
            raise DisconnectError(DISC_PROTOCOL_ERROR, 'Channel not open')

        packet.check_end()

        # Flush any unsent data
        self._send_buf = []
        self._send_buf_len = 0

        # If we haven't yet sent a close, send one now
        if self._send_state not in {'close_sent', 'closed'}:
            self._send_packet(MSG_CHANNEL_CLOSE)

        self._loop.call_soon(self._cleanup)

    def _process_request(self, pkttype, packet):
        if self._recv_state not in {'open', 'eof_received'}:
            raise DisconnectError(DISC_PROTOCOL_ERROR, 'Channel not open')

        if self._send_state in {'close_pending', 'close_sent', 'closed'}:
            return

        request = packet.get_string()
        want_reply = packet.get_boolean()

        try:
            request = request.decode('ascii')
        except UnicodeDecodeError:
            raise DisconnectError(DISC_PROTOCOL_ERROR,
                                  'Invalid channel request') from None

        name = '_process_' + request.replace('-', '_') + '_request'
        handler = getattr(self, name, None)
        result = handler(packet) if callable(handler) else False

        if want_reply:
            if result:
                self._send_packet(MSG_CHANNEL_SUCCESS)
            else:
                self._send_packet(MSG_CHANNEL_FAILURE)

        if result and request in ('shell', 'exec', 'subsystem'):
            self._session.session_started()
            self.resume_reading()

    def _process_response(self, pkttype, packet):
        if self._send_state not in {'open', 'eof_pending', 'eof_sent',
                                    'close_pending', 'close_sent'}:
            raise DisconnectError(DISC_PROTOCOL_ERROR, 'Channel not open')

        packet.check_end()

        if self._request_waiters:
            waiter = self._request_waiters.pop(0)
            waiter.set_result(pkttype == MSG_CHANNEL_SUCCESS)
        else:
            raise DisconnectError(DISC_PROTOCOL_ERROR,
                                  'Unexpected channel response')

    packet_handlers = {
        MSG_CHANNEL_WINDOW_ADJUST:      _process_window_adjust,
        MSG_CHANNEL_DATA:               _process_data,
        MSG_CHANNEL_EXTENDED_DATA:      _process_extended_data,
        MSG_CHANNEL_EOF:                _process_eof,
        MSG_CHANNEL_CLOSE:              _process_close,
        MSG_CHANNEL_REQUEST:            _process_request,
        MSG_CHANNEL_SUCCESS:            _process_response,
        MSG_CHANNEL_FAILURE:            _process_response
    }

    @asyncio.coroutine
    def _open(self, chantype, *args):
        """Make a request to open the channel"""

        if self._send_state != 'closed':
            raise OSError('Channel already open')

        self._open_waiter = asyncio.Future(loop=self._loop)

        self._conn._send_packet(Byte(MSG_CHANNEL_OPEN), String(chantype),
                                UInt32(self._recv_chan),
                                UInt32(self._recv_window),
                                UInt32(self._recv_pktsize), *args)

        self._send_state = 'open_sent'
        return (yield from self._open_waiter)

    def _send_packet(self, pkttype, *args):
        """Send a packet on the channel"""

        if self._send_chan is None:
            raise OSError('Channel not open')

        self._conn._send_packet(Byte(pkttype), UInt32(self._send_chan), *args)

    def _send_request(self, request, *args, want_reply=False):
        """Send a channel request"""

        self._send_packet(MSG_CHANNEL_REQUEST, String(request),
                          Boolean(want_reply), *args)

    @asyncio.coroutine
    def _make_request(self, request, *args):
        """Make a channel request and wait for the response"""

        waiter = asyncio.Future(loop=self._loop)
        self._request_waiters.append(waiter)
        self._send_request(request, *args, want_reply=True)
        return (yield from waiter)

    def abort(self):
        """Forcibly close the channel

           This method can be called to forcibly close the channel, after
           which no more data can be sent or received. Any unsent buffered
           data and any incoming data in flight will be discarded.

        """

        if self._send_state not in {'close_sent', 'closed'}:
            self._send_packet(MSG_CHANNEL_CLOSE)
            self._send_state = 'close_sent'

    def close(self):
        """Cleanly close the channel

           This method can be called to cleanly close the channel, after
           which no more data can be sent or received. Any unsent buffered
           data will be flushed asynchronously before the channel is
           closed.

        """

        if self._send_state not in {'close_pending', 'close_sent', 'closed'}:
            self._send_state = 'close_pending'
            self._flush_send_buf()

    @asyncio.coroutine
    def wait_closed(self):
        """Wait for this channel to close

           This method is a coroutine which can be called to block until
           this channel has finished closing.

        """

        if self._session:
            waiter = asyncio.Future(loop=self._loop)
            self._close_waiters.append(waiter)
            yield from waiter

    def get_extra_info(self, name, default=None):
        """Get additional information about the channel

           This method returns extra information about the channel once
           it is established. Supported values include ``'connection'``
           to return the SSH connection this channel is running over plus
           all of the values supported on that connection.

           For TCP channels, the values ``'local_peername'`` and
           ``'remote_peername'`` are added to return the local and remote
           host and port information for the tunneled TCP connection.

        """

        return self._extra.get(name, self._conn.get_extra_info(name, default)
                                         if self._conn else default)

    def can_write_eof(self):
        """Return whether the channel supports :meth:`write_eof`

           This method always returns ``True``.

        """

        return True

    def get_write_buffer_size(self):
        """Return the current size of the channel's output buffer

           This method returns how many bytes are currently in the
           channel's output buffer waiting to be written.

        """

        return self._send_buf_len

    def set_write_buffer_limits(self, high=None, low=None):
        """Set the high- and low-water limits for write flow control

           This method sets the limits used when deciding when to call
           the ``pause_writing()`` and ``resume_writing()`` methods on
           SSH sessions. Writing will be paused when the write buffer
           size exceeds the high-water mark, and resumed when the
           write buffer size equals or drops below the low-water mark.
        """

        if high is None:
            high = 4*low if low is not None else 65536

        if low is None:
            low = high // 4

        if not 0 <= low <= high:
            raise ValueError('high (%r) must be >= low (%r) must be >= 0' %
                             (high, low))

        self._send_high_water = high
        self._send_low_water = low
        self._pause_resume_writing()

    def write(self, data, datatype=None):
        """Write data on the channel

           This method can be called to send data on the channel. If
           an encoding was specified when the channel was created, the
           data should be provided as a string and will be converted
           using that encoding. Otherwise, the data should be provided
           as bytes.

           An extended data type can optionally be provided. For
           instance, this is used from a :class:`SSHServerSession`
           to write data to ``stderr``.

           :param data:
               The data to send on the channel
           :param integer datatype: (optional)
               The extended data type of the data, from :ref:`extended
               data types <ExtendedDataTypes>`
           :type data: string or bytes

           :raises: :exc:`OSError` if the channel isn't open for sending
                    or the extended data type is not valid for this type
                    of channel

        """

        if self._send_state != 'open':
            raise BrokenPipeError('Channel not open for sending')

        if datatype is not None and datatype not in self._write_datatypes:
            raise OSError('Invalid extended data type')

        if len(data) == 0:
            return

        if self._encoding:
            data = data.encode(self._encoding)

        self._send_buf.append((bytearray(data), datatype))
        self._send_buf_len += len(data)
        self._flush_send_buf()

    def writelines(self, list_of_data, datatype=None):
        """Write a list of data bytes on the channel

           This method can be called to write a list (or any iterable) of
           data bytes to the channel. It is functionality equivalent to
           calling :meth:`write` on each element in the list.

           :param list_of_data:
               The data to send on the channel
           :param integer datatype: (optional)
               The extended data type of the data, from :ref:`extended
               data types <ExtendedDataTypes>`
           :type list_of_data: iterable of ``string`` or ``bytes`` objects

           :raises: :exc:`OSError` if the channel isn't open for sending
                    or the extended data type is not valid for this type
                    of channel

        """

        sep = '' if self._encoding else b''
        return self.write(sep.join(list_of_data), datatype)

    def write_eof(self):
        """Write EOF on the channel

           This method sends an end-of-file indication on the
           channel, after which no more data can be sent. The
           channel remains open, though, and data may still be
           sent in the other direction.

           :raises: :exc:`OSError` if the channel isn't open for sending

        """

        if self._send_state != 'open':
            raise BrokenPipeError('Channel not open for sending')

        self._send_state = 'eof_pending'
        self._flush_send_buf()

    def pause_reading(self):
        """Pause delivery of incoming data

           This method is used to temporarily suspend delivery of incoming
           channel data. After this call, incoming data will no longer
           be delivered until :meth:`resume_reading` is called. Data will be
           buffered locally up to the configured SSH channel window size,
           but window updates will no longer be sent, eventually causing
           back pressure on the remote system.

           .. note:: Channel close notifications are not suspended by this
                     call. If the remote system closes the channel while
                     delivery is suspended, the channel will be closed even
                     though some buffered data may not have been delivered.

        """

        self._recv_paused = True

    def resume_reading(self):
        """Resume delivery of incoming data

           This method can be called to resume delivery of incoming data
           which was suspended by a call to :meth:`pause_reading`. As soon
           as this method is called, any buffered data will be delivered
           immediately.  A pending end-of-file notication may also be
           delivered if one was queued while reading was paused.

        """

        self._recv_paused = False

        while self._recv_buf and not self._recv_paused:
            self._deliver_data(*self._recv_buf.pop(0))


class SSHClientChannel(SSHChannel):
    """SSH client channel"""

    _read_datatypes = {EXTENDED_DATA_STDERR}

    def __init__(self, conn, loop, encoding, window, max_pktsize):
        super().__init__(conn, loop, encoding, window, max_pktsize)

        self._exit_status = None
        self._exit_signal = None

    @asyncio.coroutine
    def _create(self, session_factory, command, subsystem, env,
                term_type, term_size, term_modes):
        """Create an SSH client session"""

        packet = yield from self._open(b'session')

        # Client sessions should have no extra data in the open confirmation
        packet.check_end()

        self._session = session_factory() 
        self._session.connection_made(self)
        session = self._session # remember the session, self._session might be get lost as ._cleanup() might be called during ._create()

        for name, value in env.items():
            name = str(name).encode('utf-8')
            value = str(value).encode('utf-8')
            self._send_request(b'env', String(name), String(value))

        if term_type:
            term_type = term_type.encode('ascii')

            if len(term_size) == 4:
                width, height, pixwidth, pixheight = term_size
            elif len(term_size) == 2:
                width, height = term_size
                pixwidth = pixheight = 0
            elif not term_size:
                width = height = pixwidth = pixheight = 0
            else:
                raise ValueError('If set, terminal size must be a tuple of '
                                 '2 or 4 integers')

            modes = b''
            for mode, value in term_modes.items():
                if mode <= PTY_OP_END or mode >= PTY_OP_RESERVED:
                    raise ValueError('Invalid pty mode: %s' % mode)

                modes += Byte(mode) + UInt32(value)

            modes += Byte(PTY_OP_END)

            if not (yield from self._make_request(b'pty-req',
                                                  String(term_type),
                                                  UInt32(width),
                                                  UInt32(height),
                                                  UInt32(pixwidth),
                                                  UInt32(pixheight),
                                                  String(modes))):
                self.close()
                raise ChannelOpenError(OPEN_REQUEST_PTY_FAILED,
                                       'PTY request failed')

        if command:
            result = yield from self._make_request(b'exec', String(command))
        elif subsystem:
            result = yield from self._make_request(b'subsystem',
                                                   String(subsystem))
        else:
            result = yield from self._make_request(b'shell')

        if not result:
            self.close()
            raise ChannelOpenError(OPEN_REQUEST_SESSION_FAILED,
                                   'Session request failed')

<<<<<<< HEAD
        # ._session might be set to None during the yield from calls
        # resume_reading() needs a valid self._session while calling deliver_data()
        # after that we set ._session to the value at this momement (which can be None)
        # so a closed session state is recognized by the channel
        # return the stored session object so the callee can process the session data...
        
        self._session, session = session, self._session
        self._session.session_started()
        self.resume_reading()
        self._session, session = session, self._session
        
        return self, session
=======
        if not self._session:
            raise ChannelOpenError(OPEN_REQUEST_SESSION_FAILED,
                                   'Channel closed during session startup')

        self._session.session_started()
        self.resume_reading()

        return self, self._session
>>>>>>> fde51cb2

    def _process_xon_xoff_request(self, packet):
        """Process a request to set up XON/XOFF processing"""

        client_can_do = packet.get_boolean()
        packet.check_end()

        self._session.xon_xoff_requested(client_can_do)
        return True

    def _process_exit_status_request(self, packet):
        """Process a request to deliver exit status"""

        status = packet.get_uint32()
        packet.check_end()

        self._exit_status = status
        self._session.exit_status_received(status)
        return True

    def _process_exit_signal_request(self, packet):
        """Process a request to deliver an exit signal"""

        signal = packet.get_string()
        core_dumped = packet.get_boolean()
        msg = packet.get_string()
        lang = packet.get_string()
        packet.check_end()

        try:
            signal = signal.decode('ascii')
            msg = msg.decode('utf-8')
            lang = lang.decode('ascii')
        except UnicodeDecodeError:
            raise DisconnectError(DISC_PROTOCOL_ERROR,
                                  'Invalid exit signal request') from None

        self._exit_signal = (signal, core_dumped, msg, lang)
        self._session.exit_signal_received(signal, core_dumped, msg, lang)
        return True

    def get_exit_status(self):
        """Return the session's exit status

           This method returns the exit status of the session if one has
           been sent. If an exit signal was received, this method
           returns -1 and the exit signal information can be collected
           by calling :meth:`get_exit_signal`. If neither has been sent,
           this method returns ``None``.

        """

        if self._exit_status is not None:
            return self._exit_status
        elif self._exit_signal:
            return -1
        else:
            return None

    def get_exit_signal(self):
        """Return the session's exit signal, if one was sent

           This method returns information about the exit signal sent on
           this session. If an exit signal was sent, a tuple is returned
           containing the signal name, a boolean for whether a core dump
           occurred, a message associated with the signal, and the language
           the message was in. If no exit signal was sent, ``None`` is
           returned.

        """

        return self._exit_signal

    def change_terminal_size(self, width, height, pixwidth=0, pixheight=0):
        """Change the terminal window size for this session

           This method changes the width and height of the terminal
           associated with this session.

           :param integer width:
               The width of the terminal in characters
           :param integer height:
               The height of the terminal in characters
           :param integer pixwidth: (optional)
               The width of the terminal in pixels
           :param integer pixheight: (optional)
               The height of the terminal in pixels

        """

        self._send_request(b'window-change', UInt32(width), UInt32(height),
                           UInt32(pixwidth), UInt32(pixheight))

    def send_break(self, msec):
        """Send a break to the remote process

           This method requests that the server perform a break
           operation on the remote process or service as described in
           :rfc:`4335`.

           :param integer msec:
               The duration of the break in milliseconds

           :raises: :exc:`OSError` if the channel is not open

        """

        self._send_request(b'break', UInt32(msec))

    def send_signal(self, signal):
        """Send a signal to the remote process

           This method can be called to deliver a signal to the remote
           process or service. Signal names should be as described in
           section 6.10 of :rfc:`4254#section-6.10`.

           :param string signal:
               The signal to deliver

           :raises: :exc:`OSError` if the channel is not open

        """

        signal = signal.encode('ascii')

        self._send_request(b'signal', String(signal))

    def terminate(self):
        """Terminate the remote process

           This method can be called to terminate the remote process or
           service by sending it a ``TERM`` signal.

           :raises: :exc:`OSError` if the channel is not open

        """

        self.send_signal('TERM')

    def kill(self):
        """Forcibly kill the remote process

           This method can be called to forcibly stop  the remote process
           or service by sending it a ``KILL`` signal.

           :raises: :exc:`OSError` if the channel is not open

        """

        self.send_signal('KILL')


class SSHServerChannel(SSHChannel):
    """SSH server channel"""

    _write_datatypes = {EXTENDED_DATA_STDERR}

    def __init__(self, conn, loop, encoding, window, max_pktsize):
        """Initialize an SSH server channel"""

        super().__init__(conn, loop, encoding, window, max_pktsize)

        self._env = {}
        self._command = None
        self._subsystem = None
        self._term_type = None
        self._term_size = (0, 0, 0, 0)
        self._term_modes = {}

    def _process_pty_req_request(self, packet):
        """Process a request to open a pseudo-terminal"""

        term_type = packet.get_string()
        width = packet.get_uint32()
        height = packet.get_uint32()
        pixwidth = packet.get_uint32()
        pixheight = packet.get_uint32()
        modes = packet.get_string()
        packet.check_end()

        try:
            self._term_type = term_type.decode('ascii')
        except UnicodeDecodeError:
            raise DisconnectError(DISC_PROTOCOL_ERROR,
                                  'Invalid pty request') from None

        if not self._conn.check_certificate_permission('permit-pty'):
            return False

        self._term_size = (width, height, pixwidth, pixheight)

        idx = 0
        while idx < len(modes):
            mode = modes[idx]
            idx += 1
            if mode == PTY_OP_END or mode >= PTY_OP_RESERVED:
                break

            if idx+4 <= len(modes):
                self._term_modes[mode] = int.from_bytes(modes[idx:idx+4], 'big')
                idx += 4
            else:
                raise DisconnectError(DISC_PROTOCOL_ERROR,
                                      'Invalid pty modes string')

        return self._session.pty_requested(self._term_type, self._term_size,
                                           self._term_modes)

    def _process_env_request(self, packet):
        """Process a request to set an environment variable"""

        name = packet.get_string()
        value = packet.get_string()
        packet.check_end()

        try:
            name = name.decode('utf-8')
            value = value.decode('utf-8')
        except UnicodeDecodeError:
            return False

        self._env[name] = value
        return True

    def _start_session(self, command=None, subsystem=None):
        forced_command = self._conn.get_certificate_option('force-command')
        if forced_command:
            command = forced_command

        if command is not None:
            self._command = command
            result = self._session.exec_requested(command)
        elif subsystem is not None:
            self._subsystem = subsystem
            result = self._session.subsystem_requested(subsystem)
        else:
            result = self._session.shell_requested()

        return result

    def _process_shell_request(self, packet):
        """Process a request to open a shell"""

        packet.check_end()

        return self._start_session()

    def _process_exec_request(self, packet):
        """Process a request to execute a command"""

        command = packet.get_string()
        packet.check_end()

        try:
            command = command.decode('utf-8')
        except UnicodeDecodeError:
            return False

        return self._start_session(command=command)

    def _process_subsystem_request(self, packet):
        """Process a request to open a subsystem"""

        subsystem = packet.get_string()
        packet.check_end()

        try:
            subsystem = subsystem.decode('ascii')
        except UnicodeDecodeError:
            return False

        return self._start_session(subsystem=subsystem)

    def _process_window_change_request(self, packet):
        """Process a request to change the window size"""

        width = packet.get_uint32()
        height = packet.get_uint32()
        pixwidth = packet.get_uint32()
        pixheight = packet.get_uint32()
        packet.check_end()

        self._term_size = (width, height, pixwidth, pixheight)
        self._session.terminal_size_changed(width, height, pixwidth, pixheight)
        return True

    def _process_signal_request(self, packet):
        """Process a request to send a signal"""

        signal = packet.get_string()
        packet.check_end()

        try:
            signal = signal.decode('ascii')
        except UnicodeDecodeError:
            return False

        self._session.signal_received(signal)
        return True

    def _process_break_request(self, packet):
        """Process a request to send a break"""

        msec = packet.get_uint32()
        packet.check_end()

        return self._session.break_received(msec)

    def get_environment(self):
        """Return the environment for this session

           This method returns the environment set by the client
           when the session was opened. Calls to this method should
           only be made after :meth:`session_started
           <SSHServerSession.session_started>` has been called on
           the :class:`SSHServerSession`.

           :returns: A dictionary containing the environment variables
                     set by the client

        """

        return self._env

    def get_command(self):
        """Return the command the client requested to execute, if any

           This method returns the command the client requested to
           execute when the session was opened, if any. If the client
           did not request that a command be executed, this method
           will return ``None``. Calls to this method should only be made
           after :meth:`session_started <SSHServerSession.session_started>`
           has been called on the :class:`SSHServerSession`. When using
           the stream-based API, calls to this can be made at any time
           after the handler function has started up.

        """

        return self._command

    def get_subsystem(self):
        """Return the subsystem the client requested to open, if any

           This method returns the subsystem the client requested to
           open when the session was opened, if any. If the client
           did not request that a subsystem be opened, this method will
           return ``None``. Calls to this method should only be made
           after :meth:`session_started <SSHServerSession.session_started>`
           has been called on the :class:`SSHServerSession`. When using
           the stream-based API, calls to this can be made at any time
           after the handler function has started up.

        """

        return self._subsystem

    def get_terminal_type(self):
        """Return the terminal type for this session

           This method returns the terminal type set by the client
           when the session was opened. If the client didn't request
           a pseudo-terminal, this method will return ``None``. Calls
           to this method should only be made after :meth:`session_started
           <SSHServerSession.session_started>` has been called on the
           :class:`SSHServerSession`. When using the stream-based API,
           calls to this can be made at any time after the handler
           function has started up.

           :returns: A string containing the terminal type or ``None`` if
                     no pseudo-terminal was requested

        """

        return self._term_type

    def get_terminal_size(self):
        """Return terminal size information for this session

           This method returns the latest terminal size information set
           by the client. If the client didn't set any terminal size
           information, all values returned will be zero. Calls to
           this method should only be made after :meth:`session_started
           <SSHServerSession.session_started>` has been called on the
           :class:`SSHServerSession`. When using the stream-based API,
           calls to this can be made at any time after the handler
           function has started up.

           Also see :meth:`terminal_size_changed()
           <SSHServerSession.terminal_size_changed>` or the
           :exc:`TerminalSizeChanged` exception for how to get notified
           when the terminal size changes.

           :returns: A tuple of four integers containing the width and
                     height of the terminal in characters and the width
                     and height of the terminal in pixels

        """

        return self._term_size

    def get_terminal_mode(self, mode):
        """Return the requested TTY mode for this session

           This method looks up the value of a POSIX terminal mode
           set by the client when the session was opened. If the client
           didn't request a pseudo-terminal or didn't set the requested
           TTY mode opcode, this method will return ``None``. Calls to
           this method should only be made after :meth:`session_started
           <SSHServerSession.session_started>` has been called on the
           :class:`SSHServerSession`. When using the stream-based API,
           calls to this can be made at any time after the handler
           function has started up.

           :param integer mode:
               POSIX terminal mode taken from :ref:`POSIX terminal modes
               <PTYModes>` to look up

           :returns: An integer containing the value of the requested
                     POSIX terminal mode or ``None`` if the requested
                     mode was not set

        """

        return self._term_modes.get(mode)

    def set_xon_xoff(self, client_can_do):
        """Set whether the client should enable XON/XOFF flow control

           This method can be called to tell the client whether or not
           to enable XON/XOFF flow control, indicating that it should
           intercept Control-S and Control-Q coming from its local
           terminal to pause and resume output, respectively.
           Applications should set client_can_do to ``True`` to
           enable this functionality or to ``False`` to tell the client
           to forward Control-S and Control-Q through as normal input.

           :param boolean client_can_do:
               Whether or not the client should enable XON/XOFF flow control

        """

        self._send_request(b'xon-xoff', Boolean(client_can_do))

    def write_stderr(self, data):
        """Write output to stderr

           This method can be called to send output to the client which
           is intended to be displayed on stderr. If an encoding was
           specified when the channel was created, the data should be
           provided as a string and will be converted using that
           encoding. Otherwise, the data should be provided as bytes.

           :param data:
               The data to send to stderr
           :type data: string or bytes

           :raises: :exc:`OSError` if the channel isn't open for sending

        """

        self.write(data, EXTENDED_DATA_STDERR)

    def writelines_stderr(self, list_of_data):
        """Write a list of data bytes to stderr

           This method can be called to write a list (or any iterable) of
           data bytes to the channel. It is functionality equivalent to
           calling :meth:`write_stderr` on each element in the list.

        """

        self.writelines(list_of_data, EXTENDED_DATA_STDERR)

    def exit(self, status):
        """Send exit status and close the channel

           This method can be called to report an exit status for the
           process back to the client and close the channel. A zero
           exit status is generally returned when the operation was
           successful. After reporting the status, the channel is
           closed.

           :param integer status:
               The exit status to report to the client

           :raises: :exc:`OSError` if the channel isn't open

        """

        if self._send_state not in {'open', 'eof_pending', 'eof_sent'}:
            raise OSError('Channel not open')

        self._send_request(b'exit-status', UInt32(status))
        self.close()

    def exit_with_signal(self, signal, core_dumped=False,
                         msg='', lang=DEFAULT_LANG):
        """Send exit signal and close the channel

           This method can be called to report that the process
           terminated abnormslly with a signal. A more detailed
           error message may also provided, along with an indication
           of whether or not the process dumped core. After
           reporting the signal, the channel is closed.

           :param string signal:
               The signal which caused the process to exit
           :param boolean core_dumped: (optional)
               Whether or not the process dumped core
           :param msg: (optional)
               Details about what error occurred
           :param lang: (optional)
               The language the error message is in

           :raises: :exc:`OSError` if the channel isn't open

        """

        if self._send_state not in {'open', 'eof_pending', 'eof_sent'}:
            raise OSError('Channel not open')

        signal = signal.encode('ascii')
        msg = msg.encode('utf-8')
        lang = lang.encode('ascii')

        self._send_request(b'exit-signal', String(signal),
                           Boolean(core_dumped), String(msg), String(lang))
        self.close()


class SSHTCPChannel(SSHChannel):
    """SSH TCP channel"""

    @asyncio.coroutine
    def _finish_open_request(self, session):
        """Finish processing a TCP channel open request"""

        yield from super()._finish_open_request(session)

        if self._session:
            self._session.session_started()
            self.resume_reading()

    @asyncio.coroutine
    def _open(self, session_factory, chantype, host, port,
              orig_host, orig_port):
        """Open a TCP channel"""

        self._extra['local_peername'] = (orig_host, orig_port)
        self._extra['remote_peername'] = (host, port)

        host = host.encode('utf-8')
        orig_host = orig_host.encode('utf-8')

        packet = yield from super()._open(chantype, String(host), UInt32(port),
                                          String(orig_host), UInt32(orig_port))

        # TCP sessions should have no extra data in the open confirmation
        packet.check_end()

        self._session = session_factory()
        self._session.connection_made(self)
        self._session.session_started()
        self.resume_reading()

        return self, self._session

    @asyncio.coroutine
    def _connect(self, session_factory, host, port, orig_host, orig_port):
        """Create a new outbound TCP session"""

        return (yield from self._open(session_factory, b'direct-tcpip',
                                      host, port, orig_host, orig_port))

    @asyncio.coroutine
    def _accept(self, session_factory, host, port, orig_host, orig_port):
        """Create a new forwarded TCP session"""

        return (yield from self._open(session_factory, b'forwarded-tcpip',
                                      host, port, orig_host, orig_port))


class SSHSession:
    """SSH session handler"""

    def connection_made(self, chan):
        """Called when a channel is opened successfully

           This method is called when a channel is opened successfully. The
           channel parameter should be stored if needed for later use.

           :param chan:
               The channel which was successfully opened.
           :type chan: :class:`SSHClientChannel`

        """

    def connection_lost(self, exc):
        """Called when a channel is closed

           This method is called when a channel is closed. If the channel
           is shut down cleanly, *exc* will be ``None``. Otherwise, it
           will be an exception explaining the reason for the channel close.

           :param exc:
               The exception which caused the channel to close, or
               ``None`` if the channel closed cleanly.
           :type exc: :class:`Exception`

        """

    def session_started(self):
        """Called when the session is started

           This method is called when a session has started up. For
           client and server sessions, this will be called once a
           shell, exec, or subsystem request has been successfully
           completed. For TCP sessions, it will be called immediately
           after the connection is opened.

        """

    def data_received(self, data, datatype):
        """Called when data is received on the channel

           This method is called when data is received on the channel.
           If an encoding was specified when the channel was created,
           the data will be delivered as a string after decoding with
           the requested encoding. Otherwise, the data will be delivered
           as bytes.

           :param data:
               The data received on the channel
           :param datatype:
               The extended data type of the data, from :ref:`extended
               data types <ExtendedDataTypes>`
           :type data: string or bytes

        """

    def eof_received(self):
        """Called when EOF is received on the channel

           This method is called when an end-of-file indication is received
           on the channel, after which no more data will be received. If this
           method returns ``True``, the channel remains half open and data
           may still be sent. Otherwise, the channel is automatically closed
           after this method returns. This is the default behavior.

        """

    def pause_writing(self):
        """Called when the write buffer becomes full

           This method is called when the channel's write buffer becomes
           full and no more data can be sent until the remote system
           adjusts its window. While data can still be buffered locally,
           applications may wish to stop producing new data until the
           write buffer has drained.

        """

    def resume_writing(self):
        """Called when the write buffer has sufficiently drained

           This method is called when the channel's send window reopens
           and enough data has drained from the write buffer to allow the
           application to produce more data.

        """


class SSHClientSession(SSHSession):
    """SSH client session handler

       Applications should subclass this when implementing an SSH client
       session handler. The functions listed below should be implemented
       to define application-specific behavior. In particular, the standard
       ``asyncio`` protocol methods such as :meth:`connection_made`,
       :meth:`connection_lost`, :meth:`data_received`, :meth:`eof_received`,
       :meth:`pause_writing`, and :meth:`resume_writing` are all supported.
       In addition, :meth:`session_started` is called as soon as the SSH
       session is fully started, :meth:`xon_xoff_requested` can be used to
       determine if the server wants the client to support XON/XOFF flow
       control, and :meth:`exit_status_received` and
       :meth:`exit_signal_received` can be used to receive session exit
       information.

    """

    def xon_xoff_requested(self, client_can_do):
        """XON/XOFF flow control has been enabled or disabled

           This method is called to notify the client whether or not
           to enable XON/XOFF flow control. If client_can_do is
           ``True`` and output is being sent to an interactive
           terminal the application should allow input of Control-S
           and Control-Q to pause and resume output, respectively.
           If client_can_do is ``False``, Control-S and Control-Q
           should be treated as normal input and passed through to
           the server. Non-interactive applications can ignore this
           request.

           By default, this message is ignored.

           :param boolean client_can_do:
               Whether or not to enable XON/XOFF flow control

        """

    def exit_status_received(self, status):
        """A remote exit status has been received for this session

           This method is called when the shell, command, or subsystem
           running on the server terminates and returns an exit status.
           A zero exit status generally means that the operation was
           successful. This call will generally be followed by a call
           to :meth:`connection_lost`.

           By default, the exit status is ignored.

           :param integer status:
               The exit status returned by the remote process

        """

    def exit_signal_received(self, signal, core_dumped, msg, lang):
        """A remote exit signal has been received for this session

           This method is called when the shell, command, or subsystem
           running on the server terminates abnormally with a signal.
           A more detailed error may also be provided, along with an
           indication of whether the remote process dumped core. This call
           will generally be followed by a call to :meth:`connection_lost`.

           By default, exit signals are ignored.

           :param string signal:
               The signal which caused the remote process to exit
           :param boolean core_dumped:
               Whether or not the remote process dumped core
           :param msg:
               Details about what error occurred
           :param lang:
               The language the error message is in

        """


class SSHServerSession(SSHSession):
    """SSH server session handler

       Applications should subclass this when implementing an SSH server
       session handler. The functions listed below should be implemented
       to define application-specific behavior. In particular, the
       standard ``asyncio`` protocol methods such as :meth:`connection_made`,
       :meth:`connection_lost`, :meth:`data_received`, :meth:`eof_received`,
       :meth:`pause_writing`, and :meth:`resume_writing` are all supported.
       In addition, :meth:`pty_requested` is called when the client requests a
       pseudo-terminal, one of :meth:`shell_requested`, :meth:`exec_requested`,
       or :meth:`subsystem_requested` is called depending on what type of
       session the client wants to start, :meth:`session_started` is called
       once the SSH session is fully started, :meth:`terminal_size_changed` is
       called when the client's terminal size changes, :meth:`signal_received`
       is called when the client sends a signal, and :meth:`break_received`
       is called when the client sends a break.

    """

    def pty_requested(self, term_type, term_size, term_modes):
        """A psuedo-terminal has been requested

           This method is called when the client sends a request to allocate
           a pseudo-terminal with the requested terminal type, size, and
           POSIX terminal modes. This method should return ``True`` if the
           request for the pseudo-terminal is accepted. Otherwise, it should
           return ``False`` to reject the request.

           By default, requests to allocate a pseudo-terminal are accepted
           but nothing is done with the associated terminal information.
           Applications wishing to use this information should implement
           this method and have it return ``True``, or call
           :meth:`get_terminal_type() <SSHServerChannel.get_terminal_type>`,
           :meth:`get_terminal_size() <SSHServerChannel.get_terminal_size>`,
           or :meth:`get_terminal_mode() <SSHServerChannel.get_terminal_mode>`
           on the :class:`SSHServerChannel` to get the information they need
           after a shell, command, or subsystem is started.

           :param string term:
               Terminal type to set for this session
           :param tuple term_size:
               Terminal size to set for this session provided as a
               tuple of four integers: the width and height of the
               terminal in characters followed by the width and height
               of the terminal in pixels
           :param dictionary term_modes:
               POSIX terminal modes to set for this session, where keys
               are taken from :ref:`POSIX terminal modes <PTYModes>` with
               values defined in section 8 of :rfc:`4254#section-8`.

           :returns: A boolean indicating if the request for a
                     pseudo-terminal was allowed or not

        """

        return True

    def terminal_size_changed(self, width, height, pixwidth, pixheight):
        """The terminal size has changed

           This method is called when a client requests a
           pseudo-terminal and again whenever the the size of
           he client's terminal window changes.

           By default, this information is ignored, but applications
           wishing to use the terminal size can implement this method
           to get notified whenever it changes.

           :param integer width:
               The width of the terminal in characters
           :param integer height:
               The height of the terminal in characters
           :param integer pixwidth: (optional)
               The width of the terminal in pixels
           :param integer pixheight: (optional)
               The height of the terminal in pixels

        """

    def shell_requested(self):
        """The client has requested a shell

           This method should be implemented by the application to
           perform whatever processing is required when a client makes
           a request to open an interactive shell. It should return
           ``True`` to accept the request, or ``False`` to reject it.

           If the application returns ``True``, the :meth:`session_started`
           method will be called once the channel is fully open. No output
           should be sent until this method is called.

           By default this method returns ``False`` to reject all requests.

           :returns: A boolean indicating if the shell request was
                     allowed or not

        """

        return False

    def exec_requested(self, command):
        """The client has requested to execute a command

           This method should be implemented by the application to
           perform whatever processing is required when a client makes
           a request to execute a command. It should return ``True`` to
           accept the request, or ``False`` to reject it.

           If the application returns ``True``, the :meth:`session_started`
           method will be called once the channel is fully open. No output
           should be sent until this method is called.

           By default this method returns ``False`` to reject all requests.

           :param string command:
               The command the client has requested to execute

           :returns: A boolean indicating if the exec request was
                     allowed or not

        """

        return False

    def subsystem_requested(self, subsystem):
        """The client has requested to start a subsystem

           This method should be implemented by the application to
           perform whatever processing is required when a client makes
           a request to start a subsystem. It should return ``True`` to
           accept the request, or ``False`` to reject it.

           If the application returns ``True``, the :meth:`session_started`
           method will be called once the channel is fully open. No output
           should be sent until this method is called.

           By default this method returns ``False`` to reject all requests.

           :param string subsystem:
               The subsystem to start

           :returns: A boolean indicating if the request to open the
                     subsystem was allowed or not

        """

        return False

    def break_received(self, msec):
        """The client has sent a break

           This method is called when the client requests that the
           server perform a break operation on the terminal. If the
           break is performed, this method should return ``True``.
           Otherwise, it should return ``False``.

           By default, this method returns ``False`` indicating that
           no break was performed.

           :param integer msec:
               The duration of the break in milliseconds

           :returns: A boolean to indicate if the break operation was
                     performed or not

        """

        return False

    def signal_received(self, signal):
        """The client has sent a signal

           This method is called when the client delivers a signal
           on the channel.

           By default, signals from the client are ignored.

        """


class SSHTCPSession(SSHSession):
    """SSH TCP connection session handler

       Applications should subclass this when implementing a handler for
       SSH direct or forwarded TCP connections.

       SSH client applications wishing to open a direct connection should call
       :meth:`create_connection() <SSHClientConnection.create_connection>`
       on their :class:`SSHClientConnection`, passing in a factory which
       returns instances of this class.

       Server applications wishing to allow direct connections should
       implement the coroutine :meth:`connection_requested()
       <SSHServer.connection_requested>` on their :class:`SSHServer`
       object and have it return instances of this class.

       Server applications wishing to allow connection forwarding back
       to the client should implement the coroutine :meth:`server_requested()
       <SSHServer.server_requested>` on their :class:`SSHServer` object
       and call :meth:`accept_connection()
       <SSHServerConnection.accept_connection>` on their
       :class:`SSHServerConnection` for each new connection, passing it a
       factory which returns instances of this class.

       When a connection is successfully opened, :meth:`session_started`
       will be called, after which the application can begin sending data.
       Received data will be passed to the :meth:`data_received` method.

    """<|MERGE_RESOLUTION|>--- conflicted
+++ resolved
@@ -9,7 +9,6 @@
 #
 # Contributors:
 #     Ron Frederick - initial implementation, API, and documentation
-#     Michael Keller - fix of race condition in _create_session
 
 """SSH channel and session handlers"""
 
@@ -653,9 +652,8 @@
         # Client sessions should have no extra data in the open confirmation
         packet.check_end()
 
-        self._session = session_factory() 
+        self._session = session_factory()
         self._session.connection_made(self)
-        session = self._session # remember the session, self._session might be get lost as ._cleanup() might be called during ._create()
 
         for name, value in env.items():
             name = str(name).encode('utf-8')
@@ -709,20 +707,6 @@
             raise ChannelOpenError(OPEN_REQUEST_SESSION_FAILED,
                                    'Session request failed')
 
-<<<<<<< HEAD
-        # ._session might be set to None during the yield from calls
-        # resume_reading() needs a valid self._session while calling deliver_data()
-        # after that we set ._session to the value at this momement (which can be None)
-        # so a closed session state is recognized by the channel
-        # return the stored session object so the callee can process the session data...
-        
-        self._session, session = session, self._session
-        self._session.session_started()
-        self.resume_reading()
-        self._session, session = session, self._session
-        
-        return self, session
-=======
         if not self._session:
             raise ChannelOpenError(OPEN_REQUEST_SESSION_FAILED,
                                    'Channel closed during session startup')
@@ -731,7 +715,6 @@
         self.resume_reading()
 
         return self, self._session
->>>>>>> fde51cb2
 
     def _process_xon_xoff_request(self, packet):
         """Process a request to set up XON/XOFF processing"""
